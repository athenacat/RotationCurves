--- conflicted
+++ resolved
@@ -186,51 +186,6 @@
         ########################################################################
         
         
-<<<<<<< HEAD
-        ########################################################################
-        # Extract rotation curve data for the .fits file in question and create 
-        # a dictionary containing said data.
-        #-----------------------------------------------------------------------
-        start = datetime.datetime.now()
-        
-        param_outputs, num_masked_gal = fit_vel_map( Ha_vel, 
-                                                     Ha_vel_ivar, 
-                                                     Ha_vel_mask, 
-                                                     r_band, 
-                                                     r_band_ivar, 
-                                                     axis_ratio, 
-                                                     phi_EofN_deg, 
-                                                     z, gal_ID, 
-                                                     vel_function, 
-                                                     #IMAGE_DIR=IMAGE_DIR, 
-                                                     #IMAGE_FORMAT=IMAGE_FORMAT, 
-                                                     num_masked_gal=num_masked_gal)
-                                                     
-        fit_time = datetime.datetime.now() - start
-        
-        print(gal_ID, "velocity map fit", fit_time)
-        ########################################################################
-        
-
-        ########################################################################
-        # Extract the necessary data from the NSA table.
-        #-----------------------------------------------------------------------
-        i_NSA = NSA_index[NSA_ID]
-
-        R90 = NSA_table['ELPETRO_TH90_R'][i_NSA]
-        ########################################################################
-
-
-        ########################################################################
-        # Estimate the total mass within the galaxy
-        #-----------------------------------------------------------------------
-        mass_outputs = estimate_total_mass(param_outputs['v_max'], 
-                                           param_outputs['v_max_err'], 
-                                           R90, 
-                                           z)
-        ########################################################################
-
-=======
         if axis_ratio > -9999:
             ####################################################################
             # Extract rotation curve data for the .fits file in question and 
@@ -255,8 +210,6 @@
             
             print(gal_ID, "velocity map fit", fit_time)
             ####################################################################
-            
->>>>>>> 23ce4d2b
 
             ####################################################################
             # Extract the necessary data from the NSA table.
